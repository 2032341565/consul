package agent

import (
	"bytes"
	"encoding/base64"
	"io/ioutil"
	"net"
	"os"
	"path/filepath"
	"reflect"
	"strings"
	"testing"
	"time"

	"github.com/hashicorp/consul/lib"
)

func TestConfigEncryptBytes(t *testing.T) {
	// Test with some input
	src := []byte("abc")
	c := &Config{
		EncryptKey: base64.StdEncoding.EncodeToString(src),
	}

	result, err := c.EncryptBytes()
	if err != nil {
		t.Fatalf("err: %s", err)
	}

	if !bytes.Equal(src, result) {
		t.Fatalf("bad: %#v", result)
	}

	// Test with no input
	c = &Config{}
	result, err = c.EncryptBytes()
	if err != nil {
		t.Fatalf("err: %s", err)
	}

	if len(result) > 0 {
		t.Fatalf("bad: %#v", result)
	}
}

func TestDecodeConfig(t *testing.T) {
	// Basics
	input := `{"data_dir": "/tmp/", "log_level": "debug"}`
	config, err := DecodeConfig(bytes.NewReader([]byte(input)))
	if err != nil {
		t.Fatalf("err: %s", err)
	}

	if config.DataDir != "/tmp/" {
		t.Fatalf("bad: %#v", config)
	}

	if config.LogLevel != "debug" {
		t.Fatalf("bad: %#v", config)
	}

	// Without a protocol
	input = `{"node_name": "foo", "datacenter": "dc2"}`
	config, err = DecodeConfig(bytes.NewReader([]byte(input)))
	if err != nil {
		t.Fatalf("err: %s", err)
	}

	if config.NodeName != "foo" {
		t.Fatalf("bad: %#v", config)
	}

	if config.Datacenter != "dc2" {
		t.Fatalf("bad: %#v", config)
	}

	if config.SkipLeaveOnInt != nil {
		t.Fatalf("bad: expected nil SkipLeaveOnInt")
	}

	if config.LeaveOnTerm != DefaultConfig().LeaveOnTerm {
		t.Fatalf("bad: %#v", config)
	}

	// Server bootstrap
	input = `{"server": true, "bootstrap": true}`
	config, err = DecodeConfig(bytes.NewReader([]byte(input)))
	if err != nil {
		t.Fatalf("err: %s", err)
	}

	if !config.Server {
		t.Fatalf("bad: %#v", config)
	}

	if !config.Bootstrap {
		t.Fatalf("bad: %#v", config)
	}

	// Expect bootstrap
	input = `{"server": true, "bootstrap_expect": 3}`
	config, err = DecodeConfig(bytes.NewReader([]byte(input)))
	if err != nil {
		t.Fatalf("err: %s", err)
	}

	if !config.Server {
		t.Fatalf("bad: %#v", config)
	}

	if config.BootstrapExpect != 3 {
		t.Fatalf("bad: %#v", config)
	}

	// DNS setup
	input = `{"ports": {"dns": 8500}, "recursors": ["8.8.8.8","8.8.4.4"], "recursor":"127.0.0.1", "domain": "foobar"}`
	config, err = DecodeConfig(bytes.NewReader([]byte(input)))
	if err != nil {
		t.Fatalf("err: %s", err)
	}

	if config.Ports.DNS != 8500 {
		t.Fatalf("bad: %#v", config)
	}

	if len(config.DNSRecursors) != 3 {
		t.Fatalf("bad: %#v", config)
	}
	if config.DNSRecursors[0] != "8.8.8.8" {
		t.Fatalf("bad: %#v", config)
	}
	if config.DNSRecursors[1] != "8.8.4.4" {
		t.Fatalf("bad: %#v", config)
	}
	if config.DNSRecursors[2] != "127.0.0.1" {
		t.Fatalf("bad: %#v", config)
	}

	if config.Domain != "foobar" {
		t.Fatalf("bad: %#v", config)
	}

	// RPC configs
	input = `{"ports": {"http": 1234, "https": 1243, "rpc": 8100}, "client_addr": "0.0.0.0"}`
	config, err = DecodeConfig(bytes.NewReader([]byte(input)))
	if err != nil {
		t.Fatalf("err: %s", err)
	}

	if config.ClientAddr != "0.0.0.0" {
		t.Fatalf("bad: %#v", config)
	}

	if config.Ports.HTTP != 1234 {
		t.Fatalf("bad: %#v", config)
	}

	if config.Ports.HTTPS != 1243 {
		t.Fatalf("bad: %#v", config)
	}

	if config.Ports.RPC != 8100 {
		t.Fatalf("bad: %#v", config)
	}

	// Serf configs
	input = `{"ports": {"serf_lan": 1000, "serf_wan": 2000}}`
	config, err = DecodeConfig(bytes.NewReader([]byte(input)))
	if err != nil {
		t.Fatalf("err: %s", err)
	}

	if config.Ports.SerfLan != 1000 {
		t.Fatalf("bad: %#v", config)
	}

	if config.Ports.SerfWan != 2000 {
		t.Fatalf("bad: %#v", config)
	}

	// Server addrs
	input = `{"ports": {"server": 8000}, "bind_addr": "127.0.0.2", "advertise_addr": "127.0.0.3"}`
	config, err = DecodeConfig(bytes.NewReader([]byte(input)))
	if err != nil {
		t.Fatalf("err: %s", err)
	}

	if config.BindAddr != "127.0.0.2" {
		t.Fatalf("bad: %#v", config)
	}

	if config.AdvertiseAddr != "127.0.0.3" {
		t.Fatalf("bad: %#v", config)
	}

	if config.AdvertiseAddrWan != "" {
		t.Fatalf("bad: %#v", config)
	}

	if config.Ports.Server != 8000 {
		t.Fatalf("bad: %#v", config)
	}

	// Advertise address for wan
	input = `{"advertise_addr_wan": "127.0.0.5"}`
	config, err = DecodeConfig(bytes.NewReader([]byte(input)))
	if err != nil {
		t.Fatalf("err: %s", err)
	}
	if config.AdvertiseAddr != "" {
		t.Fatalf("bad: %#v", config)
	}
	if config.AdvertiseAddrWan != "127.0.0.5" {
		t.Fatalf("bad: %#v", config)
	}

	// Advertise addresses for serflan
	input = `{"advertise_addrs": {"serf_lan": "127.0.0.5:1234"}}`
	config, err = DecodeConfig(bytes.NewReader([]byte(input)))
	if err != nil {
		t.Fatalf("err: %s", err)
	}
	if config.AdvertiseAddrs.SerfLanRaw != "127.0.0.5:1234" {
		t.Fatalf("bad: %#v", config)
	}
	if config.AdvertiseAddrs.SerfLan.String() != "127.0.0.5:1234" {
		t.Fatalf("bad: %#v", config)
	}

	// Advertise addresses for serfwan
	input = `{"advertise_addrs": {"serf_wan": "127.0.0.5:1234"}}`
	config, err = DecodeConfig(bytes.NewReader([]byte(input)))
	if err != nil {
		t.Fatalf("err: %s", err)
	}
	if config.AdvertiseAddrs.SerfWanRaw != "127.0.0.5:1234" {
		t.Fatalf("bad: %#v", config)
	}
	if config.AdvertiseAddrs.SerfWan.String() != "127.0.0.5:1234" {
		t.Fatalf("bad: %#v", config)
	}

	// Advertise addresses for rpc
	input = `{"advertise_addrs": {"rpc": "127.0.0.5:1234"}}`
	config, err = DecodeConfig(bytes.NewReader([]byte(input)))
	if err != nil {
		t.Fatalf("err: %s", err)
	}
	if config.AdvertiseAddrs.RPCRaw != "127.0.0.5:1234" {
		t.Fatalf("bad: %#v", config)
	}
	if config.AdvertiseAddrs.RPC.String() != "127.0.0.5:1234" {
		t.Fatalf("bad: %#v", config)
	}

	// WAN address translation disabled by default
	config, err = DecodeConfig(bytes.NewReader([]byte(`{}`)))
	if err != nil {
		t.Fatalf("err: %s", err)
	}
	if config.TranslateWanAddrs != false {
		t.Fatalf("bad: %#v", config)
	}

	// WAN address translation
	input = `{"translate_wan_addrs": true}`
	config, err = DecodeConfig(bytes.NewReader([]byte(input)))
	if err != nil {
		t.Fatalf("err: %s", err)
	}
	if config.TranslateWanAddrs != true {
		t.Fatalf("bad: %#v", config)
	}

	// leave_on_terminate
	input = `{"leave_on_terminate": true}`
	config, err = DecodeConfig(bytes.NewReader([]byte(input)))
	if err != nil {
		t.Fatalf("err: %s", err)
	}

	if config.LeaveOnTerm != true {
		t.Fatalf("bad: %#v", config)
	}

	// skip_leave_on_interrupt
	input = `{"skip_leave_on_interrupt": true}`
	config, err = DecodeConfig(bytes.NewReader([]byte(input)))
	if err != nil {
		t.Fatalf("err: %s", err)
	}

	if *config.SkipLeaveOnInt != true {
		t.Fatalf("bad: %#v", config)
	}

	// enable_debug
	input = `{"enable_debug": true}`
	config, err = DecodeConfig(bytes.NewReader([]byte(input)))
	if err != nil {
		t.Fatalf("err: %s", err)
	}

	if config.EnableDebug != true {
		t.Fatalf("bad: %#v", config)
	}

	// TLS
	input = `{"verify_incoming": true, "verify_outgoing": true, "verify_server_hostname": true}`
	config, err = DecodeConfig(bytes.NewReader([]byte(input)))
	if err != nil {
		t.Fatalf("err: %s", err)
	}

	if config.VerifyIncoming != true {
		t.Fatalf("bad: %#v", config)
	}

	if config.VerifyOutgoing != true {
		t.Fatalf("bad: %#v", config)
	}

	if config.VerifyServerHostname != true {
		t.Fatalf("bad: %#v", config)
	}

	// TLS keys
	input = `{"ca_file": "my/ca/file", "cert_file": "my.cert", "key_file": "key.pem", "server_name": "example.com"}`
	config, err = DecodeConfig(bytes.NewReader([]byte(input)))
	if err != nil {
		t.Fatalf("err: %s", err)
	}

	if config.CAFile != "my/ca/file" {
		t.Fatalf("bad: %#v", config)
	}
	if config.CertFile != "my.cert" {
		t.Fatalf("bad: %#v", config)
	}
	if config.KeyFile != "key.pem" {
		t.Fatalf("bad: %#v", config)
	}
	if config.ServerName != "example.com" {
		t.Fatalf("bad: %#v", config)
	}

	// Start join
	input = `{"start_join": ["1.1.1.1", "2.2.2.2"]}`
	config, err = DecodeConfig(bytes.NewReader([]byte(input)))
	if err != nil {
		t.Fatalf("err: %s", err)
	}

	if len(config.StartJoin) != 2 {
		t.Fatalf("bad: %#v", config)
	}
	if config.StartJoin[0] != "1.1.1.1" {
		t.Fatalf("bad: %#v", config)
	}
	if config.StartJoin[1] != "2.2.2.2" {
		t.Fatalf("bad: %#v", config)
	}

	// Start Join wan
	input = `{"start_join_wan": ["1.1.1.1", "2.2.2.2"]}`
	config, err = DecodeConfig(bytes.NewReader([]byte(input)))
	if err != nil {
		t.Fatalf("err: %s", err)
	}

	if len(config.StartJoinWan) != 2 {
		t.Fatalf("bad: %#v", config)
	}
	if config.StartJoinWan[0] != "1.1.1.1" {
		t.Fatalf("bad: %#v", config)
	}
	if config.StartJoinWan[1] != "2.2.2.2" {
		t.Fatalf("bad: %#v", config)
	}

	// Retry join
	input = `{"retry_join": ["1.1.1.1", "2.2.2.2"]}`
	config, err = DecodeConfig(bytes.NewReader([]byte(input)))
	if err != nil {
		t.Fatalf("err: %s", err)
	}

	if len(config.RetryJoin) != 2 {
		t.Fatalf("bad: %#v", config)
	}
	if config.RetryJoin[0] != "1.1.1.1" {
		t.Fatalf("bad: %#v", config)
	}
	if config.RetryJoin[1] != "2.2.2.2" {
		t.Fatalf("bad: %#v", config)
	}

	// Retry interval
	input = `{"retry_interval": "10s"}`
	config, err = DecodeConfig(bytes.NewReader([]byte(input)))
	if err != nil {
		t.Fatalf("err: %s", err)
	}

	if config.RetryIntervalRaw != "10s" {
		t.Fatalf("bad: %#v", config)
	}
	if config.RetryInterval.String() != "10s" {
		t.Fatalf("bad: %#v", config)
	}

	// Retry Max
	input = `{"retry_max": 3}`
	config, err = DecodeConfig(bytes.NewReader([]byte(input)))
	if err != nil {
		t.Fatalf("err: %s", err)
	}

	if config.RetryMaxAttempts != 3 {
		t.Fatalf("bad: %#v", config)
	}

	// Retry Join wan
	input = `{"retry_join_wan": ["1.1.1.1", "2.2.2.2"]}`
	config, err = DecodeConfig(bytes.NewReader([]byte(input)))
	if err != nil {
		t.Fatalf("err: %s", err)
	}

	if len(config.RetryJoinWan) != 2 {
		t.Fatalf("bad: %#v", config)
	}
	if config.RetryJoinWan[0] != "1.1.1.1" {
		t.Fatalf("bad: %#v", config)
	}
	if config.RetryJoinWan[1] != "2.2.2.2" {
		t.Fatalf("bad: %#v", config)
	}

	// Retry Interval wan
	input = `{"retry_interval_wan": "10s"}`
	config, err = DecodeConfig(bytes.NewReader([]byte(input)))
	if err != nil {
		t.Fatalf("err: %s", err)
	}

	if config.RetryIntervalWanRaw != "10s" {
		t.Fatalf("bad: %#v", config)
	}
	if config.RetryIntervalWan.String() != "10s" {
		t.Fatalf("bad: %#v", config)
	}

	// Retry Max wan
	input = `{"retry_max_wan": 3}`
	config, err = DecodeConfig(bytes.NewReader([]byte(input)))
	if err != nil {
		t.Fatalf("err: %s", err)
	}

	if config.RetryMaxAttemptsWan != 3 {
		t.Fatalf("bad: %#v", config)
	}

	// Reconnect timeout LAN and WAN
	input = `{"reconnect_timeout": "8h", "reconnect_timeout_wan": "10h"}`
	config, err = DecodeConfig(bytes.NewReader([]byte(input)))
	if err != nil {
		t.Fatalf("err: %s", err)
	}
	if config.ReconnectTimeoutLanRaw != "8h" ||
		config.ReconnectTimeoutLan.String() != "8h0m0s" ||
		config.ReconnectTimeoutWanRaw != "10h" ||
		config.ReconnectTimeoutWan.String() != "10h0m0s" {
		t.Fatalf("bad: %#v", config)
	}
	input = `{"reconnect_timeout": "7h"}`
	config, err = DecodeConfig(bytes.NewReader([]byte(input)))
	if err == nil {
		t.Fatalf("decode should have failed")
	}
	input = `{"reconnect_timeout_wan": "7h"}`
	config, err = DecodeConfig(bytes.NewReader([]byte(input)))
	if err == nil {
		t.Fatalf("decode should have failed")
	}

	// Static UI server
	input = `{"ui": true}`
	config, err = DecodeConfig(bytes.NewReader([]byte(input)))
	if err != nil {
		t.Fatalf("err: %s", err)
	}

	if !config.EnableUi {
		t.Fatalf("bad: %#v", config)
	}

	// UI Dir
	input = `{"ui_dir": "/opt/consul-ui"}`
	config, err = DecodeConfig(bytes.NewReader([]byte(input)))
	if err != nil {
		t.Fatalf("err: %s", err)
	}

	if config.UiDir != "/opt/consul-ui" {
		t.Fatalf("bad: %#v", config)
	}

	// Pid File
	input = `{"pid_file": "/tmp/consul/pid"}`
	config, err = DecodeConfig(bytes.NewReader([]byte(input)))
	if err != nil {
		t.Fatalf("err: %s", err)
	}

	if config.PidFile != "/tmp/consul/pid" {
		t.Fatalf("bad: %#v", config)
	}

	// Syslog
	input = `{"enable_syslog": true, "syslog_facility": "LOCAL4"}`
	config, err = DecodeConfig(bytes.NewReader([]byte(input)))
	if err != nil {
		t.Fatalf("err: %s", err)
	}

	if !config.EnableSyslog {
		t.Fatalf("bad: %#v", config)
	}
	if config.SyslogFacility != "LOCAL4" {
		t.Fatalf("bad: %#v", config)
	}

	// Rejoin
	input = `{"rejoin_after_leave": true}`
	config, err = DecodeConfig(bytes.NewReader([]byte(input)))
	if err != nil {
		t.Fatalf("err: %s", err)
	}

	if !config.RejoinAfterLeave {
		t.Fatalf("bad: %#v", config)
	}

	// DNS node ttl, max stale
<<<<<<< HEAD
	input = `{"dns_config": {"allow_stale": true, "enable_truncate": false, "max_stale": "15s", "node_ttl": "5s", "only_passing": true, "udp_answer_limit": 6, "recursor_timeout": "7s"}}`
=======
	input = `{"dns_config": {"allow_stale": false, "enable_truncate": false, "max_stale": "15s", "node_ttl": "5s", "only_passing": true, "udp_answer_limit": 6}}`
>>>>>>> 7bcb34d4
	config, err = DecodeConfig(bytes.NewReader([]byte(input)))
	if err != nil {
		t.Fatalf("err: %s", err)
	}

	if *config.DNSConfig.AllowStale {
		t.Fatalf("bad: %#v", config)
	}
	if config.DNSConfig.EnableTruncate {
		t.Fatalf("bad: %#v", config)
	}
	if config.DNSConfig.MaxStale != 15*time.Second {
		t.Fatalf("bad: %#v", config)
	}
	if config.DNSConfig.NodeTTL != 5*time.Second {
		t.Fatalf("bad: %#v", config)
	}
	if !config.DNSConfig.OnlyPassing {
		t.Fatalf("bad: %#v", config)
	}
	if config.DNSConfig.UDPAnswerLimit != 6 {
		t.Fatalf("bad: %#v", config)
	}
	if config.DNSConfig.RecursorTimeout != 7*time.Second {
		t.Fatalf("bad: %#v", config)
	}

	// DNS service ttl
	input = `{"dns_config": {"service_ttl": {"*": "1s", "api": "10s", "web": "30s"}}}`
	config, err = DecodeConfig(bytes.NewReader([]byte(input)))
	if err != nil {
		t.Fatalf("err: %s", err)
	}

	if config.DNSConfig.ServiceTTL["*"] != time.Second {
		t.Fatalf("bad: %#v", config)
	}
	if config.DNSConfig.ServiceTTL["api"] != 10*time.Second {
		t.Fatalf("bad: %#v", config)
	}
	if config.DNSConfig.ServiceTTL["web"] != 30*time.Second {
		t.Fatalf("bad: %#v", config)
	}

	// DNS enable truncate
	input = `{"dns_config": {"enable_truncate": true}}`
	config, err = DecodeConfig(bytes.NewReader([]byte(input)))
	if err != nil {
		t.Fatalf("err: %s", err)
	}

	if !config.DNSConfig.EnableTruncate {
		t.Fatalf("bad: %#v", config)
	}

	// DNS only passing
	input = `{"dns_config": {"only_passing": true}}`
	config, err = DecodeConfig(bytes.NewReader([]byte(input)))
	if err != nil {
		t.Fatalf("err: %s", err)
	}

	if !config.DNSConfig.OnlyPassing {
		t.Fatalf("bad: %#v", config)
	}

	// DNS disable compression
	input = `{"dns_config": {"disable_compression": true}}`
	config, err = DecodeConfig(bytes.NewReader([]byte(input)))
	if err != nil {
		t.Fatalf("err: %s", err)
	}

	if !config.DNSConfig.DisableCompression {
		t.Fatalf("bad: %#v", config)
	}

	// CheckUpdateInterval
	input = `{"check_update_interval": "10m"}`
	config, err = DecodeConfig(bytes.NewReader([]byte(input)))
	if err != nil {
		t.Fatalf("err: %s", err)
	}

	if config.CheckUpdateInterval != 10*time.Minute {
		t.Fatalf("bad: %#v", config)
	}

	// ACLs
	input = `{"acl_token": "1234", "acl_datacenter": "dc2",
	"acl_ttl": "60s", "acl_down_policy": "deny",
	"acl_default_policy": "deny", "acl_master_token": "2345",
	"acl_replication_token": "8675309"}`
	config, err = DecodeConfig(bytes.NewReader([]byte(input)))
	if err != nil {
		t.Fatalf("err: %s", err)
	}

	if config.ACLToken != "1234" {
		t.Fatalf("bad: %#v", config)
	}
	if config.ACLMasterToken != "2345" {
		t.Fatalf("bad: %#v", config)
	}
	if config.ACLDatacenter != "dc2" {
		t.Fatalf("bad: %#v", config)
	}
	if config.ACLTTL != 60*time.Second {
		t.Fatalf("bad: %#v", config)
	}
	if config.ACLDownPolicy != "deny" {
		t.Fatalf("bad: %#v", config)
	}
	if config.ACLDefaultPolicy != "deny" {
		t.Fatalf("bad: %#v", config)
	}
	if config.ACLReplicationToken != "8675309" {
		t.Fatalf("bad: %#v", config)
	}

	// Watches
	input = `{"watches": [{"type":"keyprefix", "prefix":"foo/", "handler":"foobar"}]}`
	config, err = DecodeConfig(bytes.NewReader([]byte(input)))
	if err != nil {
		t.Fatalf("err: %s", err)
	}

	if len(config.Watches) != 1 {
		t.Fatalf("bad: %#v", config)
	}

	out := config.Watches[0]
	exp := map[string]interface{}{
		"type":    "keyprefix",
		"prefix":  "foo/",
		"handler": "foobar",
	}
	if !reflect.DeepEqual(out, exp) {
		t.Fatalf("bad: %#v", config)
	}

	// remote exec
	input = `{"disable_remote_exec": true}`
	config, err = DecodeConfig(bytes.NewReader([]byte(input)))
	if err != nil {
		t.Fatalf("err: %s", err)
	}

	if !config.DisableRemoteExec {
		t.Fatalf("bad: %#v", config)
	}

	// stats(d|ite) exec
	input = `{"statsite_addr": "127.0.0.1:7250", "statsd_addr": "127.0.0.1:7251"}`
	config, err = DecodeConfig(bytes.NewReader([]byte(input)))
	if err != nil {
		t.Fatalf("err: %s", err)
	}

	if config.Telemetry.StatsiteAddr != "127.0.0.1:7250" {
		t.Fatalf("bad: %#v", config)
	}
	if config.Telemetry.StatsdAddr != "127.0.0.1:7251" {
		t.Fatalf("bad: %#v", config)
	}

	// dogstatsd
	input = `{"dogstatsd_addr": "127.0.0.1:7254", "dogstatsd_tags":["tag_1:val_1", "tag_2:val_2"]}`
	config, err = DecodeConfig(bytes.NewReader([]byte(input)))
	if err != nil {
		t.Fatalf("err: %s", err)
	}
	if config.Telemetry.DogStatsdAddr != "127.0.0.1:7254" {
		t.Fatalf("bad: %#v", config)
	}

	if len(config.Telemetry.DogStatsdTags) != 2 {
		t.Fatalf("bad: %#v", config)
	}

	if config.Telemetry.DogStatsdTags[0] != "tag_1:val_1" {
		t.Fatalf("bad: %#v", config)
	}

	if config.Telemetry.DogStatsdTags[1] != "tag_2:val_2" {
		t.Fatalf("bad: %#v", config)
	}

	// Statsite prefix
	input = `{"statsite_prefix": "my_prefix"}`
	config, err = DecodeConfig(bytes.NewReader([]byte(input)))
	if err != nil {
		t.Fatalf("err: %s", err)
	}
	if config.Telemetry.StatsitePrefix != "my_prefix" {
		t.Fatalf("bad: %#v", config)
	}

	// Circonus settings
	input = `{"telemetry": {"circonus_api_token": "12345678-1234-1234-12345678", "circonus_api_app": "testApp",
    "circonus_api_url": "https://api.host.foo/v2", "circonus_submission_interval": "15s",
    "circonus_submission_url": "https://submit.host.bar:123/one/two/three",
	"circonus_check_id": "12345", "circonus_check_force_metric_activation": "true",
    "circonus_check_instance_id": "a:b", "circonus_check_search_tag": "c:d",
    "circonus_broker_id": "6789", "circonus_broker_select_tag": "e:f"} }`
	config, err = DecodeConfig(bytes.NewReader([]byte(input)))
	if err != nil {
		t.Fatalf("err: %s", err)
	}
	if config.Telemetry.CirconusAPIToken != "12345678-1234-1234-12345678" {
		t.Fatalf("bad: %#v", config)
	}
	if config.Telemetry.CirconusAPIApp != "testApp" {
		t.Fatalf("bad: %#v", config)
	}
	if config.Telemetry.CirconusAPIURL != "https://api.host.foo/v2" {
		t.Fatalf("bad: %#v", config)
	}
	if config.Telemetry.CirconusSubmissionInterval != "15s" {
		t.Fatalf("bad: %#v", config)
	}
	if config.Telemetry.CirconusCheckSubmissionURL != "https://submit.host.bar:123/one/two/three" {
		t.Fatalf("bad: %#v", config)
	}
	if config.Telemetry.CirconusCheckID != "12345" {
		t.Fatalf("bad: %#v", config)
	}
	if config.Telemetry.CirconusCheckForceMetricActivation != "true" {
		t.Fatalf("bad: %#v", config)
	}
	if config.Telemetry.CirconusCheckInstanceID != "a:b" {
		t.Fatalf("bad: %#v", config)
	}
	if config.Telemetry.CirconusCheckSearchTag != "c:d" {
		t.Fatalf("bad: %#v", config)
	}
	if config.Telemetry.CirconusBrokerID != "6789" {
		t.Fatalf("bad: %#v", config)
	}
	if config.Telemetry.CirconusBrokerSelectTag != "e:f" {
		t.Fatalf("bad: %#v", config)
	}

	// New telemetry
	input = `{"telemetry": { "statsite_prefix": "my_prefix", "statsite_address": "127.0.0.1:7250", "statsd_address":"127.0.0.1:7251", "disable_hostname": true, "dogstatsd_addr": "1.1.1.1:111", "dogstatsd_tags": [ "tag_1:val_1" ] } }`
	config, err = DecodeConfig(bytes.NewReader([]byte(input)))
	if err != nil {
		t.Fatalf("err: %s", err)
	}
	if config.Telemetry.StatsitePrefix != "my_prefix" {
		t.Fatalf("bad: %#v", config)
	}
	if config.Telemetry.StatsiteAddr != "127.0.0.1:7250" {
		t.Fatalf("bad: %#v", config)
	}
	if config.Telemetry.StatsdAddr != "127.0.0.1:7251" {
		t.Fatalf("bad: %#v", config)
	}
	if config.Telemetry.DisableHostname != true {
		t.Fatalf("bad: %#v", config)
	}
	if config.Telemetry.DogStatsdAddr != "1.1.1.1:111" {
		t.Fatalf("bad: %#v", config)
	}
	if config.Telemetry.DogStatsdTags[0] != "tag_1:val_1" {
		t.Fatalf("bad: %#v", config)
	}

	// Address overrides
	input = `{"addresses": {"dns": "0.0.0.0", "http": "127.0.0.1", "https": "127.0.0.1", "rpc": "127.0.0.1"}}`
	config, err = DecodeConfig(bytes.NewReader([]byte(input)))
	if err != nil {
		t.Fatalf("err: %s", err)
	}

	if config.Addresses.DNS != "0.0.0.0" {
		t.Fatalf("bad: %#v", config)
	}
	if config.Addresses.HTTP != "127.0.0.1" {
		t.Fatalf("bad: %#v", config)
	}
	if config.Addresses.HTTPS != "127.0.0.1" {
		t.Fatalf("bad: %#v", config)
	}
	if config.Addresses.RPC != "127.0.0.1" {
		t.Fatalf("bad: %#v", config)
	}

	// Domain socket permissions
	input = `{"unix_sockets": {"user": "500", "group": "500", "mode": "0700"}}`
	config, err = DecodeConfig(bytes.NewReader([]byte(input)))
	if err != nil {
		t.Fatalf("err: %s", err)
	}

	if config.UnixSockets.Usr != "500" {
		t.Fatalf("bad: %#v", config)
	}
	if config.UnixSockets.Grp != "500" {
		t.Fatalf("bad: %#v", config)
	}
	if config.UnixSockets.Perms != "0700" {
		t.Fatalf("bad: %#v", config)
	}

	// Disable updates
	input = `{"disable_update_check": true, "disable_anonymous_signature": true}`
	config, err = DecodeConfig(bytes.NewReader([]byte(input)))
	if err != nil {
		t.Fatalf("err: %s", err)
	}

	if !config.DisableUpdateCheck {
		t.Fatalf("bad: %#v", config)
	}
	if !config.DisableAnonymousSignature {
		t.Fatalf("bad: %#v", config)
	}

	// HTTP API response header fields
	input = `{"http_api_response_headers": {"Access-Control-Allow-Origin": "*", "X-XSS-Protection": "1; mode=block"}}`
	config, err = DecodeConfig(bytes.NewReader([]byte(input)))
	if err != nil {
		t.Fatalf("err: %s", err)
	}

	if config.HTTPAPIResponseHeaders["Access-Control-Allow-Origin"] != "*" {
		t.Fatalf("bad: %#v", config)
	}

	if config.HTTPAPIResponseHeaders["X-XSS-Protection"] != "1; mode=block" {
		t.Fatalf("bad: %#v", config)
	}

	// Atlas configs
	input = `{
		"atlas_infrastructure": "hashicorp/prod",
		"atlas_token": "abcdefg",
		"atlas_acl_token": "123456789",
		"atlas_join": true,
		"atlas_endpoint": "foo.bar:1111"
}`
	config, err = DecodeConfig(bytes.NewReader([]byte(input)))
	if err != nil {
		t.Fatalf("err: %s", err)
	}

	if config.AtlasInfrastructure != "hashicorp/prod" {
		t.Fatalf("bad: %#v", config)
	}
	if config.AtlasToken != "abcdefg" {
		t.Fatalf("bad: %#v", config)
	}
	if config.AtlasACLToken != "123456789" {
		t.Fatalf("bad: %#v", config)
	}
	if !config.AtlasJoin {
		t.Fatalf("bad: %#v", config)
	}
	if config.AtlasEndpoint != "foo.bar:1111" {
		t.Fatalf("bad: %#v", config)
	}

	// Coordinate disable
	input = `{"disable_coordinates": true}`
	config, err = DecodeConfig(bytes.NewReader([]byte(input)))
	if err != nil {
		t.Fatalf("err: %s", err)
	}

	if config.DisableCoordinates != true {
		t.Fatalf("bad: coordinates not disabled: %#v", config)
	}

	// SessionTTLMin
	input = `{"session_ttl_min": "5s"}`
	config, err = DecodeConfig(bytes.NewReader([]byte(input)))
	if err != nil {
		t.Fatalf("err: %s", err)
	}

	if config.SessionTTLMin != 5*time.Second {
		t.Fatalf("bad: %s %#v", config.SessionTTLMin.String(), config)
	}

	// Reap
	input = `{"reap": true}`
	config, err = DecodeConfig(bytes.NewReader([]byte(input)))
	if err != nil {
		t.Fatalf("err: %s", err)
	}

	if config.Reap == nil || *config.Reap != true {
		t.Fatalf("bad: reap not enabled: %#v", config)
	}

	input = `{}`
	config, err = DecodeConfig(bytes.NewReader([]byte(input)))
	if err != nil {
		t.Fatalf("err: %s", err)
	}

	if config.Reap != nil {
		t.Fatalf("bad: reap not tri-stated: %#v", config)
	}
}

func TestDecodeConfig_invalidKeys(t *testing.T) {
	input := `{"bad": "no way jose"}`
	_, err := DecodeConfig(bytes.NewReader([]byte(input)))
	if err == nil || !strings.Contains(err.Error(), "invalid keys") {
		t.Fatalf("should have rejected invalid config keys")
	}
}

func TestDecodeConfig_Performance(t *testing.T) {
	input := `{"performance": { "raft_multiplier": 3 }}`
	config, err := DecodeConfig(bytes.NewReader([]byte(input)))
	if err != nil {
		t.Fatalf("err: %s", err)
	}
	if config.Performance.RaftMultiplier != 3 {
		t.Fatalf("bad: multiplier isn't set: %#v", config)
	}

	input = `{"performance": { "raft_multiplier": 11 }}`
	config, err = DecodeConfig(bytes.NewReader([]byte(input)))
	if err == nil || !strings.Contains(err.Error(), "Performance.RaftMultiplier must be <=") {
		t.Fatalf("bad: %v", err)
	}
}

func TestDecodeConfig_Services(t *testing.T) {
	input := `{
		"services": [
			{
				"id": "red0",
				"name": "redis",
				"tags": [
					"master"
				],
				"port": 6000,
				"check": {
					"script": "/bin/check_redis -p 6000",
					"interval": "5s",
					"ttl": "20s"
				},
				"checks": [
					{
						"script": "/bin/check_redis_read",
						"interval": "1m"
					},
					{
						"script": "/bin/check_redis_write",
						"interval": "1m"
					}
				]
			},
			{
				"id": "red1",
				"name": "redis",
				"tags": [
					"delayed",
					"slave"
				],
				"port": 7000,
				"check": {
					"script": "/bin/check_redis -p 7000",
					"interval": "30s",
					"ttl": "60s"
				}
			},
			{
				"id": "es0",
				"name": "elasticsearch",
				"port": 9200,
				"check": {
					"HTTP": "http://localhost:9200/_cluster_health",
					"interval": "10s",
					"timeout": "100ms"
				}
			}
		]
	}`

	config, err := DecodeConfig(bytes.NewReader([]byte(input)))
	if err != nil {
		t.Fatalf("err: %s", err)
	}

	expected := &Config{
		Services: []*ServiceDefinition{
			&ServiceDefinition{
				Check: CheckType{
					Interval: 5 * time.Second,
					Script:   "/bin/check_redis -p 6000",
					TTL:      20 * time.Second,
				},
				Checks: CheckTypes{
					&CheckType{
						Interval: time.Minute,
						Script:   "/bin/check_redis_read",
					},
					&CheckType{
						Interval: time.Minute,
						Script:   "/bin/check_redis_write",
					},
				},
				ID:   "red0",
				Name: "redis",
				Tags: []string{
					"master",
				},
				Port: 6000,
			},
			&ServiceDefinition{
				Check: CheckType{
					Interval: 30 * time.Second,
					Script:   "/bin/check_redis -p 7000",
					TTL:      60 * time.Second,
				},
				ID:   "red1",
				Name: "redis",
				Tags: []string{
					"delayed",
					"slave",
				},
				Port: 7000,
			},
			&ServiceDefinition{
				Check: CheckType{
					HTTP:     "http://localhost:9200/_cluster_health",
					Interval: 10 * time.Second,
					Timeout:  100 * time.Millisecond,
				},
				ID:   "es0",
				Name: "elasticsearch",
				Port: 9200,
			},
		},
	}

	if !reflect.DeepEqual(config, expected) {
		t.Fatalf("bad: %#v", config)
	}
}

func TestDecodeConfig_verifyUniqueListeners(t *testing.T) {
	tests := []struct {
		name string
		cfg  string
		pass bool
	}{
		{
			"http_rpc1",
			`{"addresses": {"http": "0.0.0.0", "rpc": "127.0.0.1"}, "ports": {"rpc": 8000, "dns": 8000}}`,
			true,
		},
		{
			"http_rpc IP identical",
			`{"addresses": {"http": "0.0.0.0", "rpc": "0.0.0.0"}, "ports": {"rpc": 8000, "dns": 8000}}`,
			false,
		},
		{
			"http_rpc unix identical (diff ports)",
			`{"addresses": {"http": "unix:///tmp/.consul.sock", "rpc": "unix:///tmp/.consul.sock"}, "ports": {"rpc": 8000, "dns": 8001}}`,
			false,
		},
	}

	for _, test := range tests {
		config, err := DecodeConfig(bytes.NewReader([]byte(test.cfg)))
		if err != nil {
			t.Fatalf("err: %s %s", test.name, err)
		}

		err = config.verifyUniqueListeners()
		if (err != nil && test.pass) || (err == nil && !test.pass) {
			t.Errorf("err: %s should have %v: %v: %v", test.name, test.pass, test.cfg, err)
		}
	}
}

func TestDecodeConfig_Checks(t *testing.T) {
	input := `{
		"checks": [
			{
				"id": "chk1",
				"name": "mem",
				"script": "/bin/check_mem",
				"interval": "5s"
			},
			{
				"id": "chk2",
				"name": "cpu",
				"script": "/bin/check_cpu",
				"interval": "10s"
			},
			{
				"id": "chk3",
				"name": "service:redis:tx",
				"script": "/bin/check_redis_tx",
				"interval": "1m",
				"service_id": "redis"
			},
			{
				"id": "chk4",
				"name": "service:elasticsearch:health",
				"HTTP": "http://localhost:9200/_cluster_health",
				"interval": "10s",
				"timeout": "100ms",
				"service_id": "elasticsearch"
			}
		]
	}`

	config, err := DecodeConfig(bytes.NewReader([]byte(input)))
	if err != nil {
		t.Fatalf("err: %s", err)
	}

	expected := &Config{
		Checks: []*CheckDefinition{
			&CheckDefinition{
				ID:   "chk1",
				Name: "mem",
				CheckType: CheckType{
					Script:   "/bin/check_mem",
					Interval: 5 * time.Second,
				},
			},
			&CheckDefinition{
				ID:   "chk2",
				Name: "cpu",
				CheckType: CheckType{
					Script:   "/bin/check_cpu",
					Interval: 10 * time.Second,
				},
			},
			&CheckDefinition{
				ID:        "chk3",
				Name:      "service:redis:tx",
				ServiceID: "redis",
				CheckType: CheckType{
					Script:   "/bin/check_redis_tx",
					Interval: time.Minute,
				},
			},
			&CheckDefinition{
				ID:        "chk4",
				Name:      "service:elasticsearch:health",
				ServiceID: "elasticsearch",
				CheckType: CheckType{
					HTTP:     "http://localhost:9200/_cluster_health",
					Interval: 10 * time.Second,
					Timeout:  100 * time.Millisecond,
				},
			},
		},
	}

	if !reflect.DeepEqual(config, expected) {
		t.Fatalf("bad: %#v", config)
	}
}

func TestDecodeConfig_Multiples(t *testing.T) {
	input := `{
		"services": [
			{
				"id": "red0",
				"name": "redis",
				"tags": [
					"master"
				],
				"port": 6000,
				"check": {
					"script": "/bin/check_redis -p 6000",
					"interval": "5s",
					"ttl": "20s"
				}
			}
		],
		"checks": [
			{
				"id": "chk1",
				"name": "mem",
				"script": "/bin/check_mem",
				"interval": "10s"
			}
		]
	}`

	config, err := DecodeConfig(bytes.NewReader([]byte(input)))
	if err != nil {
		t.Fatalf("err: %s", err)
	}

	expected := &Config{
		Services: []*ServiceDefinition{
			&ServiceDefinition{
				Check: CheckType{
					Interval: 5 * time.Second,
					Script:   "/bin/check_redis -p 6000",
					TTL:      20 * time.Second,
				},
				ID:   "red0",
				Name: "redis",
				Tags: []string{
					"master",
				},
				Port: 6000,
			},
		},
		Checks: []*CheckDefinition{
			&CheckDefinition{
				ID:   "chk1",
				Name: "mem",
				CheckType: CheckType{
					Script:   "/bin/check_mem",
					Interval: 10 * time.Second,
				},
			},
		},
	}

	if !reflect.DeepEqual(config, expected) {
		t.Fatalf("bad: %#v", config)
	}
}

func TestDecodeConfig_Service(t *testing.T) {
	// Basics
	input := `{"service": {"id": "red1", "name": "redis", "tags": ["master"], "port":8000, "check": {"script": "/bin/check_redis", "interval": "10s", "ttl": "15s", "DeregisterCriticalServiceAfter": "90m" }}}`
	config, err := DecodeConfig(bytes.NewReader([]byte(input)))
	if err != nil {
		t.Fatalf("err: %s", err)
	}

	if len(config.Services) != 1 {
		t.Fatalf("missing service")
	}

	serv := config.Services[0]
	if serv.ID != "red1" {
		t.Fatalf("bad: %v", serv)
	}

	if serv.Name != "redis" {
		t.Fatalf("bad: %v", serv)
	}

	if !lib.StrContains(serv.Tags, "master") {
		t.Fatalf("bad: %v", serv)
	}

	if serv.Port != 8000 {
		t.Fatalf("bad: %v", serv)
	}

	if serv.Check.Script != "/bin/check_redis" {
		t.Fatalf("bad: %v", serv)
	}

	if serv.Check.Interval != 10*time.Second {
		t.Fatalf("bad: %v", serv)
	}

	if serv.Check.TTL != 15*time.Second {
		t.Fatalf("bad: %v", serv)
	}

	if serv.Check.DeregisterCriticalServiceAfter != 90*time.Minute {
		t.Fatalf("bad: %v", serv)
	}
}

func TestDecodeConfig_Check(t *testing.T) {
	// Basics
	input := `{"check": {"id": "chk1", "name": "mem", "notes": "foobar", "script": "/bin/check_redis", "interval": "10s", "ttl": "15s", "shell": "/bin/bash", "docker_container_id": "redis", "deregister_critical_service_after": "90s" }}`
	config, err := DecodeConfig(bytes.NewReader([]byte(input)))
	if err != nil {
		t.Fatalf("err: %s", err)
	}

	if len(config.Checks) != 1 {
		t.Fatalf("missing check")
	}

	chk := config.Checks[0]
	if chk.ID != "chk1" {
		t.Fatalf("bad: %v", chk)
	}

	if chk.Name != "mem" {
		t.Fatalf("bad: %v", chk)
	}

	if chk.Notes != "foobar" {
		t.Fatalf("bad: %v", chk)
	}

	if chk.Script != "/bin/check_redis" {
		t.Fatalf("bad: %v", chk)
	}

	if chk.Interval != 10*time.Second {
		t.Fatalf("bad: %v", chk)
	}

	if chk.TTL != 15*time.Second {
		t.Fatalf("bad: %v", chk)
	}

	if chk.Shell != "/bin/bash" {
		t.Fatalf("bad: %v", chk)
	}

	if chk.DockerContainerID != "redis" {
		t.Fatalf("bad: %v", chk)
	}

	if chk.DeregisterCriticalServiceAfter != 90*time.Second {
		t.Fatalf("bad: %v", chk)
	}
}

func TestMergeConfig(t *testing.T) {
	a := &Config{
		Bootstrap:              false,
		BootstrapExpect:        0,
		Datacenter:             "dc1",
		DataDir:                "/tmp/foo",
		Domain:                 "basic",
		LogLevel:               "debug",
		NodeName:               "foo",
		ClientAddr:             "127.0.0.1",
		BindAddr:               "127.0.0.1",
		AdvertiseAddr:          "127.0.0.1",
		Server:                 false,
		LeaveOnTerm:            false,
		SkipLeaveOnInt:         new(bool),
		EnableDebug:            false,
		CheckUpdateIntervalRaw: "8m",
		RetryIntervalRaw:       "10s",
		RetryIntervalWanRaw:    "10s",
		Telemetry: Telemetry{
			DisableHostname: false,
			StatsdAddr:      "nope",
			StatsiteAddr:    "nope",
			StatsitePrefix:  "nope",
			DogStatsdAddr:   "nope",
			DogStatsdTags:   []string{"nope"},
		},
	}

	b := &Config{
		Performance: Performance{
			RaftMultiplier: 99,
		},
		Bootstrap:       true,
		BootstrapExpect: 3,
		Datacenter:      "dc2",
		DataDir:         "/tmp/bar",
		DNSRecursors:    []string{"127.0.0.2:1001"},
		DNSConfig: DNSConfig{
			AllowStale:         Bool(false),
			EnableTruncate:     true,
			DisableCompression: true,
			MaxStale:           30 * time.Second,
			NodeTTL:            10 * time.Second,
			ServiceTTL: map[string]time.Duration{
				"api": 10 * time.Second,
			},
			UDPAnswerLimit: 4,
		},
		Domain:           "other",
		LogLevel:         "info",
		NodeName:         "baz",
		ClientAddr:       "127.0.0.2",
		BindAddr:         "127.0.0.2",
		AdvertiseAddr:    "127.0.0.2",
		AdvertiseAddrWan: "127.0.0.2",
		Ports: PortConfig{
			DNS:     1,
			HTTP:    2,
			RPC:     3,
			SerfLan: 4,
			SerfWan: 5,
			Server:  6,
			HTTPS:   7,
		},
		Addresses: AddressConfig{
			DNS:   "127.0.0.1",
			HTTP:  "127.0.0.2",
			RPC:   "127.0.0.3",
			HTTPS: "127.0.0.4",
		},
		Server:                 true,
		LeaveOnTerm:            true,
		SkipLeaveOnInt:         new(bool),
		EnableDebug:            true,
		VerifyIncoming:         true,
		VerifyOutgoing:         true,
		CAFile:                 "test/ca.pem",
		CertFile:               "test/cert.pem",
		KeyFile:                "test/key.pem",
		Checks:                 []*CheckDefinition{nil},
		Services:               []*ServiceDefinition{nil},
		StartJoin:              []string{"1.1.1.1"},
		StartJoinWan:           []string{"1.1.1.1"},
		EnableUi:               true,
		UiDir:                  "/opt/consul-ui",
		EnableSyslog:           true,
		RejoinAfterLeave:       true,
		RetryJoin:              []string{"1.1.1.1"},
		RetryIntervalRaw:       "10s",
		RetryInterval:          10 * time.Second,
		RetryJoinWan:           []string{"1.1.1.1"},
		RetryIntervalWanRaw:    "10s",
		RetryIntervalWan:       10 * time.Second,
		ReconnectTimeoutLanRaw: "24h",
		ReconnectTimeoutLan:    24 * time.Hour,
		ReconnectTimeoutWanRaw: "36h",
		ReconnectTimeoutWan:    36 * time.Hour,
		CheckUpdateInterval:    8 * time.Minute,
		CheckUpdateIntervalRaw: "8m",
		ACLToken:               "1234",
		ACLMasterToken:         "2345",
		ACLDatacenter:          "dc2",
		ACLTTL:                 15 * time.Second,
		ACLTTLRaw:              "15s",
		ACLDownPolicy:          "deny",
		ACLDefaultPolicy:       "deny",
		ACLReplicationToken:    "8765309",
		Watches: []map[string]interface{}{
			map[string]interface{}{
				"type":    "keyprefix",
				"prefix":  "foo/",
				"handler": "foobar",
			},
		},
		DisableRemoteExec: true,
		Telemetry: Telemetry{
			StatsiteAddr:    "127.0.0.1:7250",
			StatsitePrefix:  "stats_prefix",
			StatsdAddr:      "127.0.0.1:7251",
			DisableHostname: true,
			DogStatsdAddr:   "127.0.0.1:7254",
			DogStatsdTags:   []string{"tag_1:val_1", "tag_2:val_2"},
		},
		DisableUpdateCheck:        true,
		DisableAnonymousSignature: true,
		HTTPAPIResponseHeaders: map[string]string{
			"Access-Control-Allow-Origin": "*",
		},
		UnixSockets: UnixSocketConfig{
			UnixSocketPermissions{
				Usr:   "500",
				Grp:   "500",
				Perms: "0700",
			},
		},
		AtlasInfrastructure: "hashicorp/prod",
		AtlasToken:          "123456789",
		AtlasACLToken:       "abcdefgh",
		AtlasJoin:           true,
		SessionTTLMinRaw:    "1000s",
		SessionTTLMin:       1000 * time.Second,
		AdvertiseAddrs: AdvertiseAddrsConfig{
			SerfLan:    &net.TCPAddr{},
			SerfLanRaw: "127.0.0.5:1231",
			SerfWan:    &net.TCPAddr{},
			SerfWanRaw: "127.0.0.5:1232",
			RPC:        &net.TCPAddr{},
			RPCRaw:     "127.0.0.5:1233",
		},
		Reap: Bool(true),
	}
	*b.SkipLeaveOnInt = true

	c := MergeConfig(a, b)

	if !reflect.DeepEqual(c, b) {
		t.Fatalf("should be equal %#v %#v", c, b)
	}
}

func TestReadConfigPaths_badPath(t *testing.T) {
	_, err := ReadConfigPaths([]string{"/i/shouldnt/exist/ever/rainbows"})
	if err == nil {
		t.Fatal("should have err")
	}
}

func TestReadConfigPaths_file(t *testing.T) {
	tf, err := ioutil.TempFile("", "consul")
	if err != nil {
		t.Fatalf("err: %s", err)
	}
	tf.Write([]byte(`{"node_name":"bar"}`))
	tf.Close()
	defer os.Remove(tf.Name())

	config, err := ReadConfigPaths([]string{tf.Name()})
	if err != nil {
		t.Fatalf("err: %s", err)
	}

	if config.NodeName != "bar" {
		t.Fatalf("bad: %#v", config)
	}
}

func TestReadConfigPaths_dir(t *testing.T) {
	td, err := ioutil.TempDir("", "consul")
	if err != nil {
		t.Fatalf("err: %s", err)
	}
	defer os.RemoveAll(td)

	err = ioutil.WriteFile(filepath.Join(td, "a.json"),
		[]byte(`{"node_name": "bar"}`), 0644)
	if err != nil {
		t.Fatalf("err: %s", err)
	}

	err = ioutil.WriteFile(filepath.Join(td, "b.json"),
		[]byte(`{"node_name": "baz"}`), 0644)
	if err != nil {
		t.Fatalf("err: %s", err)
	}

	// A non-json file, shouldn't be read
	err = ioutil.WriteFile(filepath.Join(td, "c"),
		[]byte(`{"node_name": "bad"}`), 0644)
	if err != nil {
		t.Fatalf("err: %s", err)
	}

	// An empty file shouldn't be read
	err = ioutil.WriteFile(filepath.Join(td, "d.json"),
		[]byte{}, 0664)
	if err != nil {
		t.Fatalf("err: %s", err)
	}

	config, err := ReadConfigPaths([]string{td})
	if err != nil {
		t.Fatalf("err: %s", err)
	}

	if config.NodeName != "baz" {
		t.Fatalf("bad: %#v", config)
	}
}

func TestUnixSockets(t *testing.T) {
	path1, ok := unixSocketAddr("unix:///path/to/socket")
	if !ok || path1 != "/path/to/socket" {
		t.Fatalf("bad: %v %v", ok, path1)
	}

	path2, ok := unixSocketAddr("notunix://blah")
	if ok || path2 != "" {
		t.Fatalf("bad: %v %v", ok, path2)
	}
}<|MERGE_RESOLUTION|>--- conflicted
+++ resolved
@@ -544,11 +544,7 @@
 	}
 
 	// DNS node ttl, max stale
-<<<<<<< HEAD
-	input = `{"dns_config": {"allow_stale": true, "enable_truncate": false, "max_stale": "15s", "node_ttl": "5s", "only_passing": true, "udp_answer_limit": 6, "recursor_timeout": "7s"}}`
-=======
-	input = `{"dns_config": {"allow_stale": false, "enable_truncate": false, "max_stale": "15s", "node_ttl": "5s", "only_passing": true, "udp_answer_limit": 6}}`
->>>>>>> 7bcb34d4
+	input = `{"dns_config": {"allow_stale": false, "enable_truncate": false, "max_stale": "15s", "node_ttl": "5s", "only_passing": true, "udp_answer_limit": 6, "recursor_timeout": "7s"}}`
 	config, err = DecodeConfig(bytes.NewReader([]byte(input)))
 	if err != nil {
 		t.Fatalf("err: %s", err)
